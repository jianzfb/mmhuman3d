--- conflicted
+++ resolved
@@ -101,19 +101,9 @@
         self.out_img_format = out_img_format
         self._set_output_path(output_path)
 
-<<<<<<< HEAD
-    def to(self, device):
-        # Rasterizer and shader have submodules which are not of type nn.Module
-        self.rasterizer.to(device)
-        self.shader.to(device)
-        self.device = device
-
-    def set_output_path(self, output_path):
-=======
         self._init_renderer(**kwargs)
 
     def _set_output_path(self, output_path):
->>>>>>> 873c396e
         if output_path is not None:
             if check_path_suffix(output_path, ['.mp4', '.gif']):
                 self.temp_path = osp.join(
