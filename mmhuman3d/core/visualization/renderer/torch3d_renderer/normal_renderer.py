--- conflicted
+++ resolved
@@ -113,17 +113,6 @@
 
         cameras = self.init_cameras(
             K=K, R=R, T=T) if cameras is None else cameras
-<<<<<<< HEAD
-        verts_normals = cameras.compute_normal_of_meshes(meshes)
-        verts_normal_rgb = (verts_normals + 1) / 2
-        meshes.textures = TexturesVertex(verts_features=verts_normal_rgb)
-        renderer = self.init_renderer(cameras, self.lights)
-        rendered_images = renderer(meshes)
-        rgbs, valid_masks = rendered_images[
-            ..., :3], (rendered_images[..., 3:] > 0) * 1.0
-        normal = rgbs * 2 - 1
-        normal_map = torch.cat([normal * valid_masks, valid_masks], -1)
-=======
 
         fragments = self.rasterizer(meshes_world=meshes, cameras=cameras)
         normal_map = self.shader(
@@ -133,7 +122,6 @@
         rgbs, valid_masks = normal_map[
             ..., :3], (normal_map[..., 3:] > 0) * 1.0
         rgbs = (rgbs + 1) / 2
->>>>>>> 5bde2bf1
         if self.output_path is not None:
             self.write_images(rgbs, valid_masks, images, indexes)
 
