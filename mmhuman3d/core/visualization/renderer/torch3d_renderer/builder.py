--- conflicted
+++ resolved
@@ -14,16 +14,12 @@
     TexturesVertex,
 )
 
-<<<<<<< HEAD
-from .shader import NoLightShader
-=======
 from .shader import (
     DepthShader,
     NoLightShader,
     NormalShader,
     SegmentationShader,
 )
->>>>>>> 5bde2bf1
 from .textures import TexturesNearest
 
 RENDERER = Registry('renderer')
